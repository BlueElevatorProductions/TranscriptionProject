--- conflicted
+++ resolved
@@ -35,11 +35,8 @@
   error?: string;
   speakerNames?: { [key: string]: string };
   speakerMerges?: { [key: string]: string };
-<<<<<<< HEAD
   normalizedAt?: string | null;
-=======
   speakerSegments?: SpeakerSegmentSummary[];
->>>>>>> 3bfb71e5
 }
 
 interface SpeakerSegmentSummary {
